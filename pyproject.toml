[build-system]
requires = ["flit"]
build-backend = "flit.buildapi"

[project]
name =  "discovery"
authors = [
    {name = "Michele Vallisneri", email = "vallis@vallis.org"},
]
description = "Next-generation pulsar-timing-array data analysis"
readme = "README.md"
classifiers = [
    "Development Status :: 3 - Alpha",
    "Intended Audience :: Developers",
    "License :: OSI Approved :: MIT License",
    "Programming Language :: Python :: 3 :: Only",
    "Programming Language :: Python :: 3.8",
    "Programming Language :: Python :: 3.9",
    "Programming Language :: Python :: 3.10"
]
requires-python = ">=3.9"
dynamic = ["version"]
dependencies = [
    "jax[cpu]~=0.4",
    "scipy",
    "numpy",
    "pandas",
    "pyarrow",
    "optax",
    "equinox",
    "tqdm",
]
[project.optional-dependencies]
test = [
    "bandit[toml]==1.7.9",
    "black==24.4.2",
    "check-manifest==0.49",
    "flake8-bugbear==23.3.23",
    "flake8-docstrings",
    "flake8-formatter_junit_xml",
    "flake8",
    "flake8-pyproject",
    "pre-commit==3.8.0",
    "pylint==2.17.3",
    "pylint_junit",
<<<<<<< HEAD
    "pytest-cov==5.0.0",
    "pytest-mock<3.10.1",
=======
    "pytest-cov==4.1.0",
    "pytest-mock<3.14.1",
>>>>>>> 0d32af9c
    "pytest-runner",
    "pytest==8.3.2",
    "pytest-github-actions-annotate-failures",
    "shellcheck-py==0.10.0.1"
]
cuda = [
    "jax[cuda12]",
]
mpi = [
    "mpi4py",
    "mpi4jax",
]

flow = ["flowjax"]

[project.urls]
# Documentation = "https://github.com/microsoft/python-package-template/tree/main#readme"
Source = "https://github.com/vallis/discovery"
# Tracker = "https://github.com/microsoft/python-package-template/issues"

[tool.flit.module]
name = "discovery"

[tool.bandit]
exclude_dirs = ["build","dist","tests","scripts"]
number = 4
recursive = true
targets = "src"

[tool.black]
line-length = 120
fast = true

[tool.coverage.run]
branch = true

[tool.coverage.report]
fail_under = 100

[tool.flake8]
max-line-length = 120
select = "F,E,W,B,B901,B902,B903"
exclude = [
    ".eggs",
    ".git",
    ".tox",
    "nssm",
    "obj",
    "out",
    "packages",
    "pywin32",
    "tests",
    "swagger_client"
]
ignore = [
    "E722",
    "B001",
    "W503",
    "E203"
]

[tool.pyright]
include = ["src"]
exclude = [
    "**/node_modules",
    "**/__pycache__",
]
venv = "env37"

reportMissingImports = true
reportMissingTypeStubs = false

pythonVersion = "3.9"
pythonPlatform = "Linux"

executionEnvironments = [
  { root = "src" }
]

[tool.pytest.ini_options]
addopts = "--cov-report xml:coverage.xml --cov src --cov-fail-under 0 --cov-append -m 'not integration'"
pythonpath = [
  "src"
]
testpaths = "tests"
junit_family = "xunit2"
markers = [
    "integration: marks as integration test",
    "notebooks: marks as notebook test",
    "gpu: marks as gpu test",
    "slow: marks tests as slow",
    "unit: fast offline tests",
]

[tool.tox]
legacy_tox_ini = """

[tox]
envlist = py3{9,10,11,12}

[gh-actions]
python =
    3.9: py39
    3.10: py310
    3.11: py311
    3.12: py312

[testenv]
commands =
    pytest -m "integration and not gpu" {posargs}
extras = test
"""

[tool.pylint]
extension-pkg-whitelist= [
    "numpy",
    "torch",
    "cv2",
    "pyodbc",
    "pydantic",
    "ciso8601",
    "netcdf4",
    "scipy"
]
ignore="CVS"
ignore-patterns="test.*?py,conftest.py"
init-hook='import sys; sys.setrecursionlimit(8 * sys.getrecursionlimit())'
jobs=0
limit-inference-results=100
persistent="yes"
suggestion-mode="yes"
unsafe-load-any-extension="no"

[tool.pylint.'MESSAGES CONTROL']
enable="c-extension-no-member"

[tool.pylint.'REPORTS']
evaluation="10.0 - ((float(5 * error + warning + refactor + convention) / statement) * 10)"
output-format="text"
reports="no"
score="yes"

[tool.pylint.'REFACTORING']
max-nested-blocks=5
never-returning-functions="sys.exit"

[tool.pylint.'BASIC']
argument-naming-style="snake_case"
attr-naming-style="snake_case"
bad-names= [
    "foo",
    "bar"
]
class-attribute-naming-style="any"
class-naming-style="PascalCase"
const-naming-style="UPPER_CASE"
docstring-min-length=-1
function-naming-style="snake_case"
good-names= [
    "i",
    "j",
    "k",
    "ex",
    "Run",
    "_"
]
include-naming-hint="yes"
inlinevar-naming-style="any"
method-naming-style="snake_case"
module-naming-style="any"
no-docstring-rgx="^_"
property-classes="abc.abstractproperty"
variable-naming-style="snake_case"

[tool.pylint.'FORMAT']
ignore-long-lines="^\\s*(# )?.*['\"]?<?https?://\\S+>?"
indent-after-paren=4
indent-string='    '
max-line-length=120
max-module-lines=1000
single-line-class-stmt="no"
single-line-if-stmt="no"

[tool.pylint.'LOGGING']
logging-format-style="old"
logging-modules="logging"

[tool.pylint.'MISCELLANEOUS']
notes= [
    "FIXME",
    "XXX",
    "TODO"
]

[tool.pylint.'SIMILARITIES']
ignore-comments="yes"
ignore-docstrings="yes"
ignore-imports="yes"
min-similarity-lines=7

[tool.pylint.'SPELLING']
max-spelling-suggestions=4
spelling-store-unknown-words="no"

[tool.pylint.'STRING']
check-str-concat-over-line-jumps="no"

[tool.pylint.'TYPECHECK']
contextmanager-decorators="contextlib.contextmanager"
generated-members="numpy.*,np.*,collect_list"
ignore-mixin-members="yes"
ignore-none="yes"
ignore-on-opaque-inference="yes"
ignored-classes="optparse.Values,thread._local,_thread._local,numpy,torch,swagger_client"
ignored-modules="numpy,torch,swagger_client,netCDF4,scipy"
missing-member-hint="yes"
missing-member-hint-distance=1
missing-member-max-choices=1

[tool.pylint.'VARIABLES']
additional-builtins="dbutils"
allow-global-unused-variables="yes"
callbacks= [
    "cb_",
    "_cb"
]
dummy-variables-rgx="_+$|(_[a-zA-Z0-9_]*[a-zA-Z0-9]+?$)|dummy|^ignored_|^unused_"
ignored-argument-names="_.*|^ignored_|^unused_"
init-import="no"
redefining-builtins-modules="six.moves,past.builtins,future.builtins,builtins,io"

[tool.pylint.'CLASSES']
defining-attr-methods= [
    "__init__",
    "__new__",
    "setUp",
    "__post_init__"
]
exclude-protected= [
    "_asdict",
    "_fields",
    "_replace",
    "_source",
    "_make"
]
valid-classmethod-first-arg="cls"
valid-metaclass-classmethod-first-arg="cls"

[tool.pylint.'DESIGN']
max-args=5
max-attributes=7
max-bool-expr=5
max-branches=12
max-locals=15
max-parents=7
max-public-methods=20
max-returns=6
max-statements=50
min-public-methods=2

[tool.pylint.'IMPORTS']
allow-wildcard-with-all="no"
analyse-fallback-blocks="no"
deprecated-modules="optparse,tkinter.tix"

[tool.pylint.'EXCEPTIONS']
overgeneral-exceptions= [
    "BaseException",
    "Exception"
]<|MERGE_RESOLUTION|>--- conflicted
+++ resolved
@@ -43,13 +43,8 @@
     "pre-commit==3.8.0",
     "pylint==2.17.3",
     "pylint_junit",
-<<<<<<< HEAD
     "pytest-cov==5.0.0",
-    "pytest-mock<3.10.1",
-=======
-    "pytest-cov==4.1.0",
     "pytest-mock<3.14.1",
->>>>>>> 0d32af9c
     "pytest-runner",
     "pytest==8.3.2",
     "pytest-github-actions-annotate-failures",
